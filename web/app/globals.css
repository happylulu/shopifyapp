--- conflicted
+++ resolved
@@ -2,10 +2,10 @@
 @tailwind components;
 @tailwind utilities;
 
-<<<<<<< HEAD
 /* Ensure Polaris components display properly */
 body {
   font-family: -apple-system, BlinkMacSystemFont, 'Segoe UI', Roboto, sans-serif;
+  @apply bg-gray-50 min-h-screen;
 }
 
 /* Fix any potential conflicts between Tailwind and Polaris */
@@ -15,8 +15,4 @@
 
 .Polaris-Button--primary {
   background-color: var(--p-color-bg-primary) !important;
-=======
-body {
-  @apply bg-gray-50 min-h-screen;
->>>>>>> a0b121f0
 }